import 'dotenv/config';
import fs from 'fs';
import path from 'path';
import { Client, Collection, GatewayIntentBits, Partials, ActionRowBuilder, ButtonBuilder, ButtonStyle, ModalBuilder, TextInputBuilder, TextInputStyle, EmbedBuilder } from 'discord.js';
import { handleMessage } from './chat.js';
import { checkTypingAttempt } from './minigames/typing.js';
import { logger, logCommandExecution, logError } from './logger.js';
import { getLocations } from './locations.js';
import { getActiveAuctions } from './trading.js';
import { isOnCooldown, setCooldown, getFormattedCooldown } from './cooldowns.js';
<<<<<<< HEAD
import { hangmanGames, wordleGames, guessGames, combatGames } from './game-states.js';
=======
>>>>>>> 62fb8cf8

// Helper function for Wordle guess modal
async function sendWordleGuessModal(interaction, gameId) {
  const modal = new ModalBuilder().setCustomId(`wordle_submit:${gameId}`).setTitle('Wordle Guess');
  const guessInput = new TextInputBuilder()
    .setCustomId('word_guess')
    .setLabel('Enter a 5-letter word')
    .setStyle(TextInputStyle.Short)
    .setRequired(true)
    .setPlaceholder('HOUSE')
    .setMinLength(5)
    .setMaxLength(5);

  modal.addComponents({ type: 1, components: [guessInput] });
  await interaction.showModal(modal);
}

// Helper function to update inventory embed
async function updateInventoryEmbed(interaction, itemsByType, inventoryValue) {
  const { getItemInfo, getItemRarityInfo } = await import('./rpg.js');

  const embed = interaction.message.embeds[0];
  const newEmbed = {
    title: embed.title,
    color: embed.color,
    description: `💰 Total Value: ${inventoryValue} gold`,
    fields: []
  };

  for (const [type, items] of Object.entries(itemsByType)) {
    const typeEmoji = {
      weapon: '⚔️',
      armor: '🛡️',
      consumable: '🧪',
      material: '🔩'
    }[type] || '📦';

    const itemList = items.map(item => {
      return `${typeEmoji} **${item.name}** (${item.quantity}x)`;
    }).join('\n');

    newEmbed.fields.push({
      name: `${typeEmoji} ${type.charAt(0).toUpperCase() + type.slice(1)}s`,
      value: itemList || 'None',
      inline: true
    });
  }

  await interaction.editReply({ embeds: [newEmbed] });
}

const TOKEN = process.env.DISCORD_TOKEN;

if (!TOKEN || TOKEN.includes('your-') || TOKEN.length < 50) {
  console.error('❌ INVALID DISCORD_TOKEN - Please get a valid token from Discord Developer Portal');
  console.error('📋 Steps to fix:');
  console.error('1. Go to https://discord.com/developers/applications');
  console.error('2. Select your bot application');
  console.error('3. Go to Bot section -> Reset Token');
  console.error('4. Copy the new token to .env file');
  process.exit(1);
}

console.log('✅ Token format valid, attempting connection...');

// Test token format more thoroughly
const tokenParts = TOKEN.split('.');
if (tokenParts.length !== 3) {
  console.error('❌ Token format invalid - should have 3 parts separated by dots');
  process.exit(1);
}

console.log('✅ Token structure valid, connecting to Discord...');

// Include DirectMessages and MessageContent intents so the bot can respond to DMs and mentions
const client = new Client({
  intents: [
    GatewayIntentBits.Guilds,
    GatewayIntentBits.DirectMessages,
    GatewayIntentBits.MessageContent,
    GatewayIntentBits.GuildMessages,
    GatewayIntentBits.GuildMembers,
    GatewayIntentBits.GuildPresences
  ],
  partials: [Partials.Channel],
});

console.log('Client created, logging in...');

// Add connection event handlers for debugging
client.on('error', (error) => {
  logger.error('Discord client error', error);
});

client.on('warn', (warning) => {
  console.warn('Discord client warning:', warning);
});

client.once('ready', () => {
  console.log(`✅ Bot connected successfully as ${client.user.tag}`);
});
client.commands = new Collection();

// simple cooldown map to prevent modal spam: userId -> timestamp of last spend modal
const spendCooldowns = new Map();

<<<<<<< HEAD
// Game states are now imported from game-states.js to avoid circular dependencies
// Re-export for backward compatibility with other modules
export { hangmanGames, wordleGames, guessGames, combatGames };
=======
// Hangman game states: userId -> gameState
export const hangmanGames = new Map();

// Wordle game states: userId -> gameState
export const wordleGames = new Map();

// Guess game states: userId -> gameState
export const guessGames = new Map();

// Combat game states: userId -> gameState
export const combatGames = new Map();
>>>>>>> 62fb8cf8

// Wordle word list
const wordleWords = ['HOUSE', 'PLANE', 'TIGER', 'BREAD', 'CHAIR', 'SNAKE', 'CLOUD', 'LIGHT', 'MUSIC', 'WATER', 'EARTH', 'STORM', 'FLAME', 'SHARP', 'QUIET', 'BRIGHT', 'DANCE', 'FIELD', 'GRASS', 'HEART', 'KNIFE', 'LARGE', 'MOUSE', 'NIGHT', 'OCEAN', 'PIANO', 'QUICK', 'RIVER', 'SHINE', 'TRUCK', 'WHEAT', 'YOUNG', 'ALARM', 'BEACH', 'CLOCK', 'DRIVE', 'ELBOW', 'FLOUR', 'GHOST', 'HAPPY', 'INDEX', 'JOINT', 'KNOCK', 'LUNCH', 'MIGHT', 'NOISE', 'OCCUR', 'PAINT', 'QUILT', 'ROBOT', 'SHORE', 'THICK', 'UNION', 'VOICE', 'WASTE', 'YIELD', 'ABUSE', 'ADULT', 'AGENT', 'AGREE', 'AHEAD', 'ALARM', 'ALBUM', 'ALERT', 'ALIEN', 'ALIGN', 'ALIKE', 'ALIVE', 'ALLOW', 'ALONE', 'ALONG', 'ALTER', 'AMONG', 'ANGER', 'ANGLE', 'ANGRY', 'APART', 'APPLE', 'APPLY', 'ARENA', 'ARGUE', 'ARISE', 'ARMED', 'ARMOR', 'ARRAY', 'ASIDE', 'ASSET', 'AVOID', 'AWAKE', 'AWARD', 'AWARE', 'BADLY', 'BAKER', 'BASES', 'BASIC', 'BEACH', 'BEGAN', 'BEGIN', 'BEING', 'BELOW', 'BENCH', 'BILLY', 'BIRTH', 'BLACK', 'BLAME', 'BLANK', 'BLIND', 'BLOCK', 'BLOOD', 'BOARD', 'BOOST', 'BOOTH', 'BOUND', 'BRAIN', 'BRAND', 'BRASS', 'BRAVE', 'BREAD', 'BREAK', 'BREED', 'BRIEF', 'BRING', 'BROAD', 'BROKE', 'BROWN', 'BUILD', 'BUILT', 'BUYER', 'CABLE', 'CALIF', 'CARRY', 'CATCH', 'CAUSE', 'CHAIN', 'CHAIR', 'CHAOS', 'CHARM', 'CHART', 'CHASE', 'CHEAP', 'CHECK', 'CHEST', 'CHIEF', 'CHILD', 'CHINA', 'CHOSE', 'CIVIL', 'CLAIM', 'CLASS', 'CLEAN', 'CLEAR', 'CLICK', 'CLIMB', 'CLOCK', 'CLOSE', 'CLOUD', 'COACH', 'COAST', 'COULD', 'COUNT', 'COURT', 'COVER', 'CRAFT', 'CRASH', 'CRAZY', 'CREAM', 'CRIME', 'CROSS', 'CROWD', 'CROWN', 'CRUDE', 'CURVE', 'CYCLE', 'DAILY', 'DANCE', 'DATED', 'DEALT', 'DEATH', 'DEBUT', 'DELAY', 'DEPTH', 'DOING', 'DOUBT', 'DOZEN', 'DRAFT', 'DRAMA', 'DRANK', 'DREAM', 'DRESS', 'DRILL', 'DRINK', 'DRIVE', 'DROVE', 'DYING', 'EAGER', 'EARLY', 'EARTH', 'EIGHT', 'ELITE', 'EMPTY', 'ENEMY', 'ENJOY', 'ENTER', 'ENTRY', 'EQUAL', 'ERROR', 'EVENT', 'EVERY', 'EXACT', 'EXIST', 'EXTRA', 'FAITH', 'FALSE', 'FAULT', 'FIBER', 'FIELD', 'FIFTH', 'FIFTY', 'FIGHT', 'FINAL', 'FIRST', 'FIXED', 'FLASH', 'FLEET', 'FLOOR', 'FLUID', 'FOCUS', 'FORCE', 'FORTH', 'FORTY', 'FORUM', 'FOUND', 'FRAME', 'FRANK', 'FRAUD', 'FRESH', 'FRONT', 'FRUIT', 'FULLY', 'FUNNY', 'GIANT', 'GIVEN', 'GLASS', 'GLOBE', 'GOING', 'GRACE', 'GRADE', 'GRAND', 'GRANT', 'GRASS', 'GRAVE', 'GREAT', 'GREEN', 'GROSS', 'GROUP', 'GROWN', 'GUARD', 'GUESS', 'GUEST', 'GUIDE', 'HAPPY', 'HARRY', 'HEART', 'HEAVY', 'HENCE', 'HENRY', 'HORSE', 'HOTEL', 'HOUSE', 'HUMAN', 'HURRY', 'IMAGE', 'INDEX', 'INNER', 'INPUT', 'ISSUE', 'JAPAN', 'JIMMY', 'JOINT', 'JONES', 'JUDGE', 'KNOWN', 'LABEL', 'LARGE', 'LASER', 'LATER', 'LAUGH', 'LAYER', 'LEARN', 'LEASE', 'LEAST', 'LEAVE', 'LEGAL', 'LEVEL', 'LEWIS', 'LIGHT', 'LIMIT', 'LINKS', 'LIVES', 'LOCAL', 'LOOSE', 'LOWER', 'LUCKY', 'LUNCH', 'LYING', 'MAGIC', 'MAJOR', 'MAKER', 'MARCH', 'MARIA', 'MATCH', 'MAYBE', 'MAYOR', 'MEANT', 'MEDAL', 'MEDIA', 'METAL', 'MIGHT', 'MINOR', 'MINUS', 'MIXED', 'MODEL', 'MONEY', 'MONTH', 'MORAL', 'MOTOR', 'MOUNT', 'MOUSE', 'MOUTH', 'MOVED', 'MOVIE', 'MUSIC', 'NEEDS', 'NEVER', 'NEWLY', 'NIGHT', 'NOISE', 'NORTH', 'NOTED', 'NOVEL', 'NURSE', 'OCCUR', 'OCEAN', 'OFFER', 'OFTEN', 'ORDER', 'OTHER', 'OUGHT', 'PAINT', 'PANEL', 'PAPER', 'PARTY', 'PEACE', 'PETER', 'PHASE', 'PHONE', 'PHOTO', 'PIANO', 'PIECE', 'PILOT', 'PITCH', 'PLACE', 'PLAIN', 'PLANE', 'PLANT', 'PLATE', 'PLAYS', 'PLENT', 'PLOTS', 'POEMS', 'POINT', 'POUND', 'POWER', 'PRESS', 'PRICE', 'PRIDE', 'PRIME', 'PRINT', 'PRIOR', 'PRIZE', 'PROOF', 'PROUD', 'PROVE', 'QUEEN', 'QUICK', 'QUIET', 'QUITE', 'RADIO', 'RAISE', 'RANGE', 'RAPID', 'RATIO', 'REACH', 'READY', 'REALM', 'REBEL', 'REFER', 'RELAX', 'REMARK', 'REMIND', 'REMOVE', 'RENDER', 'RENEW', 'RENTAL', 'REPAIR', 'REPEAT', 'REPLACE', 'REPORT', 'RESIST', 'RESOURCE', 'RESPONSE', 'RESULT', 'RETAIN', 'RETIRE', 'RETURN', 'REVEAL', 'REVIEW', 'REWARD', 'RIDER', 'RIDGE', 'RIGHT', 'RIGID', 'RING', 'RISE', 'RISK', 'RIVER', 'ROAD', 'ROBOT', 'ROGER', 'ROMAN', 'ROUGH', 'ROUND', 'ROUTE', 'ROYAL', 'RURAL', 'SCALE', 'SCENE', 'SCOPE', 'SCORE', 'SENSE', 'SERVE', 'SEVEN', 'SHALL', 'SHAPE', 'SHARE', 'SHARP', 'SHEET', 'SHELF', 'SHELL', 'SHIFT', 'SHINE', 'SHIRT', 'SHOCK', 'SHOOT', 'SHORT', 'SHOWN', 'SIDES', 'SIGHT', 'SILVER', 'SIMILAR', 'SIMPLE', 'SIXTH', 'SIXTY', 'SIZED', 'SKILL', 'SLEEP', 'SLIDE', 'SMALL', 'SMART', 'SMILE', 'SMITH', 'SMOKE', 'SNAKE', 'SOLID', 'SOLVE', 'SORRY', 'SOUND', 'SOUTH', 'SPACE', 'SPARE', 'SPEAK', 'SPEED', 'SPEND', 'SPENT', 'SPLIT', 'SPOKE', 'STAGE', 'STAKE', 'STAND', 'START', 'STATE', 'STEAM', 'STEEL', 'STEEP', 'STICK', 'STILL', 'STOCK', 'STONE', 'STOOD', 'STORE', 'STORM', 'STORY', 'STRIP', 'STUCK', 'STUDY', 'STUFF', 'STYLE', 'SUGAR', 'SUITE', 'SUPER', 'SWEET', 'TABLE', 'TAKEN', 'TASTE', 'TAXES', 'TEACH', 'TEETH', 'TERRY', 'TEXAS', 'THANK', 'THEFT', 'THEIR', 'THEME', 'THERE', 'THESE', 'THICK', 'THING', 'THINK', 'THIRD', 'THOSE', 'THREE', 'THREW', 'THROW', 'THUMB', 'TIGER', 'TIGHT', 'TIRED', 'TITLE', 'TODAY', 'TOKEN', 'TOPIC', 'TOTAL', 'TOUCH', 'TOUGH', 'TOWER', 'TRACK', 'TRADE', 'TRAIN', 'TREAT', 'TREND', 'TRIAL', 'TRIBE', 'TRICK', 'TRIED', 'TRIES', 'TRUCK', 'TRULY', 'TRUNK', 'TRUST', 'TRUTH', 'TWICE', 'TWIST', 'TYLER', 'UNION', 'UNITY', 'UNTIL', 'UPPER', 'UPSET', 'URBAN', 'USAGE', 'USUAL', 'VALUE', 'VIDEO', 'VIRUS', 'VISIT', 'VITAL', 'VOCAL', 'VOICE', 'WASTE', 'WATCH', 'WATER', 'WAVE', 'WHEEL', 'WHERE', 'WHICH', 'WHILE', 'WHITE', 'WHOLE', 'WINNER', 'WINTER', 'WOMAN', 'WOMEN', 'WORLD', 'WORRY', 'WORSE', 'WORST', 'WORTH', 'WOULD', 'WRITE', 'WRONG', 'WROTE', 'YOUNG', 'YOURS', 'YOUTH'];

// Load command modules
const commandsPath = path.join(process.cwd(), 'src', 'commands');
if (fs.existsSync(commandsPath)) {
  for (const file of fs.readdirSync(commandsPath)) {
    if (file.endsWith('.js')) {
      const { data, execute } = await import(path.join(commandsPath, file));
      client.commands.set(data.name, { data, execute });
    }
  }
}

<<<<<<< HEAD
client.once('clientReady', () => {
  console.log(`✅ BOT STARTED SUCCESSFULLY!`);
  console.log(`🤖 Connected as: ${client.user.tag}`);
  console.log(`🌐 Servers: ${client.guilds.cache.size}`);
  console.log(`👥 Users: ${client.guilds.cache.reduce((total, guild) => total + guild.memberCount, 0)}`);

  // Only try to use logger if it's working
  try {
    logger.success(`Bot started successfully as ${client.user.tag}`, {
      guilds: client.guilds.cache.size,
      users: client.guilds.cache.reduce((total, guild) => total + guild.memberCount, 0)
    });
  } catch (error) {
    console.log('⚠️ Logger not available, but bot is working!');
  }
=======
client.once('ready', () => {
  logger.success(`Bot started successfully as ${client.user.tag}`, {
    guilds: client.guilds.cache.size,
    users: client.guilds.cache.reduce((total, guild) => total + guild.memberCount, 0)
  });
>>>>>>> 62fb8cf8
});

// Add connection timeout as fallback
setTimeout(() => {
  if (!client.isReady()) {
    console.log('⚠️ Connection timeout - bot may still be connecting...');
    console.log('🔄 Current status:', client.ws.status);
  }
}, 10000); // 10 second timeout

client.on('interactionCreate', async interaction => {
  try {
    // Check global command cooldown
    const globalCooldown = isOnCooldown(interaction.user.id, 'command_global');
    if (globalCooldown.onCooldown) {
      return interaction.reply({
        content: `⏰ **Cooldown Active!** Please wait ${getFormattedCooldown(globalCooldown.remaining)} before using another command.`,
        ephemeral: true
      });
    }

    // Set global cooldown
    setCooldown(interaction.user.id, 'command_global');

    // Check command-specific cooldown
    const commandCooldown = isOnCooldown(interaction.user.id, interaction.commandName);
    if (commandCooldown.onCooldown) {
      return interaction.reply({
        content: `⏰ **${interaction.commandName} is on cooldown!** Please wait ${getFormattedCooldown(commandCooldown.remaining)}.`,
        ephemeral: true
      });
    }

    // Log command execution
    logCommandExecution(interaction, true);
    // handle modal submit for confirmations
    if (interaction.isModalSubmit && interaction.isModalSubmit()) {
      const custom = interaction.customId || '';
      if (custom.startsWith('rpg_reset_confirm:')) {
        const parts = custom.split(':');
        // format rpg_reset_confirm:btn|cmd:userId
        const mode = parts[1] || 'btn';
        const targetUser = parts[2] || interaction.user.id;
        if (targetUser !== interaction.user.id) return interaction.reply({ content: 'You cannot confirm reset for another user.', ephemeral: true });
        const text = interaction.fields.getTextInputValue('confirm_text');
        if (text !== 'RESET') {
          return interaction.reply({ content: 'Confirmation text did not match. Type RESET to confirm.', ephemeral: true });
        }
        const { resetCharacter } = await import('./rpg.js');
        const def = resetCharacter(interaction.user.id, parts[3] || 'warrior');
        return interaction.reply({ content: `Character reset to defaults: HP ${def.hp}/${def.maxHp} ATK ${def.atk} DEF ${def.def} SPD ${def.spd} Level ${def.lvl}`, ephemeral: true });
      }
      // handle guild contribution modal submit
      if (custom.startsWith('guild_contribute_modal:')) {
        const parts = custom.split(':');
        const guildName = parts[1];
        const targetUser = parts[2];
        if (targetUser && targetUser !== interaction.user.id) return interaction.reply({ content: 'You cannot contribute for another user.', ephemeral: true });

        const amountStr = interaction.fields.getTextInputValue('contribution_amount');
        const amount = parseInt(amountStr || '0', 10) || 0;

        if (amount <= 0) return interaction.reply({ content: '❌ Contribution amount must be greater than 0.', ephemeral: true });

        const { contributeToGuild } = await import('./guilds.js');
        const result = contributeToGuild(guildName, interaction.user.id, amount);

        if (!result.success) return interaction.reply({ content: `❌ ${result.reason}`, ephemeral: true });

        return interaction.reply({ content: `💰 Contributed ${amount} gold to **${guildName}**!\n⭐ Guild gained ${result.expGain} experience!`, ephemeral: true });
      }
      // handle economy transfer modal submit
      if (custom.startsWith('economy_transfer_modal:')) {
        const [, targetUser] = custom.split(':');
        if (targetUser && targetUser !== interaction.user.id) return interaction.reply({ content: 'You cannot transfer for another user.', ephemeral: true });

        const transferUser = interaction.fields.getTextInputValue('transfer_user');
        const amountStr = interaction.fields.getTextInputValue('transfer_amount');
        const amount = parseInt(amountStr || '0', 10) || 0;

        if (amount <= 0) return interaction.reply({ content: '❌ Transfer amount must be greater than 0.', ephemeral: true });

        const { getBalance, transferBalance } = await import('./economy.js');
        const currentBalance = getBalance(interaction.user.id);

        if (currentBalance < amount) {
          return interaction.reply({ content: `❌ Insufficient funds! You have ${currentBalance} gold but need ${amount} gold.`, ephemeral: true });
        }

        // Find target user by mention or username
        const transferUserStr = transferUser.trim();
        let targetUserId = null;

        // Check if it's a mention <@123456>
        if (transferUserStr.startsWith('<@') && transferUserStr.endsWith('>')) {
          targetUserId = transferUserStr.slice(2, -1);
        } else {
          // Find by username (simplified, in real use guild.members.fetch or cache)
          const member = interaction.guild.members.cache.find(m => m.user.username.toLowerCase() === transferUserStr.toLowerCase() || m.displayName.toLowerCase() === transferUserStr.toLowerCase());
          if (member) targetUserId = member.user.id;
        }

        if (!targetUserId) {
          return interaction.reply({ content: '❌ User not found. Please mention the user or use their username.', ephemeral: true });
        }

        const result = transferBalance(interaction.user.id, targetUserId, amount);

        if (result.success) {
          return interaction.reply({ content: `💸 **Transfer Successful!** Transferred ${amount} gold to <@${targetUserId}>.`, ephemeral: true });
        } else {
          return interaction.reply({ content: `❌ Transfer failed: ${result.reason}`, ephemeral: true });
        }
      }
      // handle investment modal submit
      if (custom.startsWith('invest_modal:')) {
        const [, invType, targetUser] = custom.split(':');
        if (targetUser && targetUser !== interaction.user.id) return interaction.reply({ content: 'You cannot invest for another user.', ephemeral: true });

        const amountStr = interaction.fields.getTextInputValue('invest_amount');
        const amount = parseInt(amountStr || '0', 10) || 0;

        if (amount <= 0) return interaction.reply({ content: '❌ Investment amount must be greater than 0.', ephemeral: true });

        const { getBalance, createInvestment, getInvestmentTypes } = await import('./economy.js');
        const currentBalance = getBalance(interaction.user.id);

        if (currentBalance < amount) {
          return interaction.reply({ content: `❌ Insufficient funds! You have ${currentBalance} gold but need ${amount} gold.`, ephemeral: true });
        }

        const investmentTypes = getInvestmentTypes();
        const typeData = investmentTypes[invType];

        if (!typeData || amount < typeData.minAmount) {
          return interaction.reply({ content: `❌ Minimum amount for ${typeData.name} is ${typeData.minAmount} gold.`, ephemeral: true });
        }

        const result = createInvestment(interaction.user.id, typeData, amount);

        if (result.success) {
          return interaction.reply({ content: `📈 **Investment Created!**\nType: ${typeData.name}\nAmount: ${amount} gold\nRate: ${typeData.rate * 100}%\nDuration: ${typeData.duration} days`, ephemeral: true });
        } else {
          return interaction.reply({ content: `❌ Investment failed: ${result.reason}`, ephemeral: true });
        }
      }
      // handle profile edit modal submit
      if (custom.startsWith('profile_edit_modal:')) {
        const [, targetUser] = custom.split(':');
        if (targetUser && targetUser !== interaction.user.id) return interaction.reply({ content: 'You cannot edit another user\'s profile.', ephemeral: true });

        const displayName = interaction.fields.getTextInputValue('display_name');
        const bio = interaction.fields.getTextInputValue('bio');
        const title = interaction.fields.getTextInputValue('title');

        const { updateProfile } = await import('./profiles.js');
        const updates = {};

        if (displayName) updates.displayName = displayName;
        if (bio) updates.bio = bio;
        if (title) updates.title = title;

        const result = updateProfile(interaction.user.id, updates);

        await interaction.reply({ content: '✨ **Profile updated successfully!** Use `/profile view` to see your changes.', ephemeral: true });
        return;
      }
      // handle trade auction modal submit
      if (custom.startsWith('trade_auction_modal:')) {
        const [, targetUser] = custom.split(':');
        if (targetUser && targetUser !== interaction.user.id) return interaction.reply({ content: 'You cannot create auctions for another user.', ephemeral: true });

        const item = interaction.fields.getTextInputValue('auction_item');
        const priceStr = interaction.fields.getTextInputValue('auction_price');
        const price = parseInt(priceStr || '0', 10) || 0;

        if (!item) return interaction.reply({ content: '❌ Please specify an item to auction.', ephemeral: true });
        if (price <= 0) return interaction.reply({ content: '❌ Please specify a valid starting price.', ephemeral: true });

        const { createAuction } = await import('./trading.js');
        const result = createAuction(item, price, 24, interaction.user.id);

        if (result.success) {
          await interaction.reply({ content: `🎯 **Auction created!**\n**Item:** ${item}\n**Starting Price:** ${price} gold\n**Buyout:** ${price * 3} gold\n**Duration:** 24 hours`, ephemeral: true });
        } else {
          await interaction.reply({ content: `❌ Failed to create auction: ${result.reason}`, ephemeral: true });
        }
        return;
      }
      // handle admin warning modal submit
      if (custom.startsWith('admin_warn_modal:')) {
        const [, targetUser, guildId] = custom.split(':');
        if (!interaction.member.permissions.has(PermissionFlagsBits.Administrator)) {
          return interaction.reply({ content: '❌ You need Administrator permissions.', ephemeral: true });
        }

        const reason = interaction.fields.getTextInputValue('warn_reason');

        const { warnUser } = await import('./moderation.js');
        const warning = warnUser(guildId, targetUser, interaction.user.id, reason, 'medium');

        await interaction.reply({ content: `⚠️ **Warning issued to <@${targetUser}>**\n📋 Reason: ${reason}`, ephemeral: true });
        return;
      }
      // handle admin mute modal submit
      if (custom.startsWith('admin_mute_modal:')) {
        const [, targetUser, guildId] = custom.split(':');
        if (!interaction.member.permissions.has(PermissionFlagsBits.Administrator)) {
          return interaction.reply({ content: '❌ You need Administrator permissions.', ephemeral: true });
        }

        const reason = interaction.fields.getTextInputValue('mute_reason');
        const durationStr = interaction.fields.getTextInputValue('mute_duration') || '60';
        const duration = parseInt(durationStr) * 60 * 1000; // Convert minutes to milliseconds

        const { muteUser } = await import('./moderation.js');
        const mute = muteUser(guildId, targetUser, interaction.user.id, reason, duration);

        await interaction.reply({ content: `🔇 **User <@${targetUser}> muted for ${durationStr} minutes**\n📋 Reason: ${reason}`, ephemeral: true });
        return;
      }
      // handle guess game modal submit
      if (custom.startsWith('guess_submit:')) {
        const [, gameId, min, max] = custom.split(':');
        const guess = parseInt(interaction.fields.getTextInputValue('guess_number'));

        if (isNaN(guess)) {
          return interaction.reply({ content: '❌ Please enter a valid number!', ephemeral: true });
        }

        const userId = interaction.user.id;
        let gameState = guessGames.get(userId);

        if (!gameState) {
          // Start a new game
          const rangeMin = parseInt(min) || 1;
          const rangeMax = parseInt(max) || 100;
          const number = Math.floor(Math.random() * (rangeMax - rangeMin + 1)) + rangeMin;
          gameState = {
            number,
            min: rangeMin,
            max: rangeMax,
            attempts: 0,
            maxAttempts: 10,
            gameActive: true
          };
          guessGames.set(userId, gameState);
        }

        if (!gameState.gameActive) {
          return interaction.reply({ content: 'No active guess game. Start a new one!', ephemeral: true });
        }

        gameState.attempts++;

        let message = `🔢 Guess ${gameState.attempts}/${gameState.maxAttempts}: ${guess}\n`;

        if (guess < gameState.number) {
          message += '📈 Too low!';
        } else if (guess > gameState.number) {
          message += '📉 Too high!';
        } else {
          message += `🎉 **Correct! You guessed it in ${gameState.attempts} attempts!**`;
          gameState.gameActive = false;
        }

        if (gameState.attempts >= gameState.maxAttempts && guess !== gameState.number) {
          message += `\n💀 **Game Over!** The number was **${gameState.number}**.`;
          gameState.gameActive = false;
        }

        await interaction.reply({ content: message, ephemeral: true });
        return;
      }
      if (action === 'fun_joke') {
        const [, category, targetUser] = interaction.customId.split(':');
        if (targetUser && targetUser !== userId) return interaction.reply({ content: 'You cannot get jokes for another user.', ephemeral: true });

        const { getRandomJoke } = await import('./entertainment.js');
        const joke = getRandomJoke(category);

        await interaction.reply({ content: `😂 **${category.charAt(0).toUpperCase() + category.slice(1)} Joke:**\n${joke.joke}`, ephemeral: true });
        return;
      }
      if (action === 'fun_story') {
        const [, genre, targetUser] = interaction.customId.split(':');
        if (targetUser && targetUser !== userId) return interaction.reply({ content: 'You cannot generate stories for another user.', ephemeral: true });

        const { generateStory } = await import('./entertainment.js');
        const story = generateStory('A creative adventure', genre);

        await interaction.reply({ content: `📖 **${genre.charAt(0).toUpperCase() + genre.slice(1)} Story:**\n${story.story}`, ephemeral: true });
        return;
      }
      if (action === 'fun_riddle') {
        const [, difficulty, riddleId, targetUser] = interaction.customId.split(':');
        if (targetUser && targetUser !== userId) return interaction.reply({ content: 'You cannot get riddle answers for another user.', ephemeral: true });

        // Show riddle answer (this would need to store the riddle)
        await interaction.reply({ content: `💡 **Riddle Answer:**\n*The answer would be revealed here.*`, ephemeral: true });
        return;
      }
      if (action === 'fun_riddle_new') {
        const [, difficulty, targetUser] = interaction.customId.split(':');
        if (targetUser && targetUser !== userId) return interaction.reply({ content: 'You cannot get riddles for another user.', ephemeral: true });

        const { getRiddle } = await import('./entertainment.js');
        const riddle = getRiddle(difficulty);

        await interaction.reply({ content: `🧩 **${difficulty.charAt(0).toUpperCase() + difficulty.slice(1)} Riddle:**\n${riddle.riddle}`, ephemeral: true });
        return;
      }
      if (action === 'fun_fact') {
        const [, category, targetUser] = interaction.customId.split(':');
        if (targetUser && targetUser !== userId) return interaction.reply({ content: 'You cannot get facts for another user.', ephemeral: true });

        const { getFunFact } = await import('./entertainment.js');
        const fact = getFunFact(category);

        await interaction.reply({ content: `🧠 **${category === 'random' ? 'Random' : category.charAt(0).toUpperCase() + category.slice(1)} Fun Fact:**\n${fact.fact}`, ephemeral: true });
        return;
      }
      if (action === 'fun_quote') {
        const [, category, targetUser] = interaction.customId.split(':');
        if (targetUser && targetUser !== userId) return interaction.reply({ content: 'You cannot get quotes for another user.', ephemeral: true });

        const { getRandomQuote } = await import('./entertainment.js');
        const quote = getRandomQuote(category);

        await interaction.reply({ content: `💬 **${category.charAt(0).toUpperCase() + category.slice(1)} Quote:**\n"${quote.quote}" - ${quote.author}`, ephemeral: true });
        return;
      }
      if (action === 'fun_8ball') {
        const [, targetUser] = interaction.customId.split(':');
        if (targetUser && targetUser !== userId) return interaction.reply({ content: 'You cannot ask 8-ball for another user.', ephemeral: true });

        const { magic8Ball } = await import('./entertainment.js');
        const result = magic8Ball('The magic 8-ball speaks...');

        await interaction.reply({ content: `🔮 **Magic 8-Ball says:** ${result.answer}`, ephemeral: true });
        return;
      }
      if (action === 'fun_name') {
        const [, type, targetUser] = interaction.customId.split(':');
        if (targetUser && targetUser !== userId) return interaction.reply({ content: 'You cannot generate names for another user.', ephemeral: true });

        const { generateFunName } = await import('./entertainment.js');
        const name = generateFunName(type);

        await interaction.reply({ content: `🎭 **${type.charAt(0).toUpperCase() + type.slice(1)} Name:** ${name.name}`, ephemeral: true });
        return;
      }
      if (action === 'fun_name_random') {
        const [, targetUser] = interaction.customId.split(':');
        if (targetUser && targetUser !== userId) return interaction.reply({ content: 'You cannot generate names for another user.', ephemeral: true });

        const types = ['superhero', 'villain', 'fantasy', 'sciFi'];
        const randomType = types[Math.floor(Math.random() * types.length)];

        const { generateFunName } = await import('./entertainment.js');
        const name = generateFunName(randomType);

        await interaction.reply({ content: `🎭 **${randomType.charAt(0).toUpperCase() + randomType.slice(1)} Name:** ${name.name}`, ephemeral: true });
        return;
      }
      if (action === 'fun_challenge') {
        const [, type, targetUser] = interaction.customId.split(':');
        if (targetUser && targetUser !== userId) return interaction.reply({ content: 'You cannot get challenges for another user.', ephemeral: true });

        const { createFunChallenge } = await import('./entertainment.js');
        const challenge = createFunChallenge(type);

        await interaction.reply({ content: `🎯 **${type.charAt(0).toUpperCase() + type.slice(1)} Challenge:**\n${challenge.challenge}\n💎 **Reward:** ${challenge.reward}`, ephemeral: true });
        return;
      }
      if (action === 'fun_challenge_new') {
        const [, type, targetUser] = interaction.customId.split(':');
        if (targetUser && targetUser !== userId) return interaction.reply({ content: 'You cannot get challenges for another user.', ephemeral: true });

        const { createFunChallenge } = await import('./entertainment.js');
        const challenge = createFunChallenge(type);

        await interaction.reply({ content: `🎯 **${type.charAt(0).toUpperCase() + type.slice(1)} Challenge:**\n${challenge.challenge}\n💎 **Reward:** ${challenge.reward}`, ephemeral: true });
        return;
      }
      if (action === 'fun_share') {
        const [, contentId, targetUser] = interaction.customId.split(':');
        if (targetUser && targetUser !== userId) return interaction.reply({ content: 'You cannot share content for another user.', ephemeral: true });

        await interaction.reply({ content: `📤 **Content Shared!**\n*The content would be shared to the channel here.*`, ephemeral: true });
        return;
      }
      if (action === 'fun_rate') {
        const [, contentId, rating, targetUser] = interaction.customId.split(':');
        if (targetUser && targetUser !== userId) return interaction.reply({ content: 'You cannot rate content for another user.', ephemeral: true });

        await interaction.reply({ content: `⭐ **Content Rated!**\nThank you for rating! This helps improve our recommendations.`, ephemeral: true });
        return;
      }
      if (action === 'economy_transfer') {
        const [, targetUser] = interaction.customId.split(':');
        if (targetUser && targetUser !== userId) return interaction.reply({ content: 'You cannot initiate transfers for another user.', ephemeral: true });

        // Show transfer modal
        const modal = new ModalBuilder().setCustomId(`economy_transfer_modal:${userId}`).setTitle('Transfer Gold');
        const userInput = new TextInputBuilder().setCustomId('transfer_user').setLabel('User to transfer to').setStyle(TextInputStyle.Short).setRequired(true).setPlaceholder('username');
        const amountInput = new TextInputBuilder().setCustomId('transfer_amount').setLabel('Amount to transfer').setStyle(TextInputStyle.Short).setRequired(true).setPlaceholder('100');
        modal.addComponents({ type: 1, components: [userInput] });
        modal.addComponents({ type: 1, components: [amountInput] });
        await interaction.showModal(modal);
        return;
      }
      if (action === 'economy_market') {
        const [, targetUser] = interaction.customId.split(':');
        if (targetUser && targetUser !== userId) return interaction.reply({ content: 'You cannot access market for another user.', ephemeral: true });

        const { getMarketPrice } = await import('./economy.js');
        const embed = new EmbedBuilder()
          .setTitle('🏛️ Marketplace')
          .setColor(0xFFD700);

        const items = ['health_potion', 'mana_potion', 'iron_ore', 'magic_crystal', 'dragon_scale'];
        items.forEach(itemId => {
          const price = getMarketPrice(itemId);
          embed.addFields({
            name: itemId.replace('_', ' ').toUpperCase(),
            value: `💰 ${price} gold each`,
            inline: true
          });
        });

        await interaction.reply({ embeds: [embed], ephemeral: true });
        return;
      }
      if (action === 'economy_business') {
        const [, targetUser] = interaction.customId.split(':');
        if (targetUser && targetUser !== userId) return interaction.reply({ content: 'You cannot manage businesses for another user.', ephemeral: true });

        const { collectBusinessIncome } = await import('./economy.js');
        const result = collectBusinessIncome(userId);

        if (result.success) {
          if (result.income > 0) {
            await interaction.reply({ content: `💰 **Business Income Collected!**\nYou earned ${result.income} gold from your ${result.businesses} business(es)!`, ephemeral: true });
          } else {
            await interaction.reply({ content: '💤 **No income available yet.** Check back later!', ephemeral: true });
          }
        } else {
          await interaction.reply({ content: `❌ ${result.reason}`, ephemeral: true });
        }
        return;
      }
      if (action === 'economy_invest') {
        const [, targetUser] = interaction.customId.split(':');
        if (targetUser && targetUser !== userId) return interaction.reply({ content: 'You cannot manage investments for another user.', ephemeral: true });

        // Show investment options
        const { getBalance, createInvestment } = await import('./economy.js');
        const balance = getBalance(userId);

        if (balance < 100) {
          return interaction.reply({ content: '❌ You need at least 100 gold to invest.', ephemeral: true });
        }

        const embed = new EmbedBuilder()
          .setTitle('📈 Investment Opportunities')
          .setColor(0x0099FF)
          .setDescription('Choose an investment to grow your wealth!')
          .addFields(
            { name: '🏦 Bank Deposit (Safe)', value: 'Rate: 5%/month\nMin: 100 gold', inline: true },
            { name: '🏭 Stock Market (Medium)', value: 'Rate: 10%/month\nMin: 500 gold', inline: true },
            { name: '🎲 High Risk Venture (High)', value: 'Rate: 20%/month\nMin: 1000 gold', inline: true }
          );

        const row = new ActionRowBuilder().addComponents(
          new ButtonBuilder().setCustomId(`invest_bank:${userId}`).setLabel('🏦 Bank Deposit').setStyle(ButtonStyle.Primary),
          new ButtonBuilder().setCustomId(`invest_stock:${userId}`).setLabel('🏭 Stock Market').setStyle(ButtonStyle.Secondary),
          new ButtonBuilder().setCustomId(`invest_venture:${userId}`).setLabel('🎲 High Risk').setStyle(ButtonStyle.Danger)
        );

        await interaction.reply({ embeds: [embed], components: [row], ephemeral: true });
        return;
      }
      if (action === 'invest_bank') {
        const [, targetUser] = interaction.customId.split(':');
        if (targetUser && targetUser !== userId) return interaction.reply({ content: 'You cannot invest for another user.', ephemeral: true });

        // Show modal for amount
        const modal = new ModalBuilder().setCustomId(`invest_modal:bank:${userId}`).setTitle('Bank Deposit');
        const amountInput = new TextInputBuilder().setCustomId('invest_amount').setLabel('Amount to deposit (min 100)').setStyle(TextInputStyle.Short).setRequired(true).setPlaceholder('100');
        modal.addComponents({ type: 1, components: [amountInput] });
        await interaction.showModal(modal);
        return;
      }
      if (action === 'invest_stock') {
        const [, targetUser] = interaction.customId.split(':');
        if (targetUser && targetUser !== userId) return interaction.reply({ content: 'You cannot invest for another user.', ephemeral: true });

        const modal = new ModalBuilder().setCustomId(`invest_modal:stock:${userId}`).setTitle('Stock Investment');
        const amountInput = new TextInputBuilder().setCustomId('invest_amount').setLabel('Amount to invest (min 500)').setStyle(TextInputStyle.Short).setRequired(true).setPlaceholder('500');
        modal.addComponents({ type: 1, components: [amountInput] });
        await interaction.showModal(modal);
        return;
      }
      if (action === 'invest_venture') {
        const [, targetUser] = interaction.customId.split(':');
        if (targetUser && targetUser !== userId) return interaction.reply({ content: 'You cannot invest for another user.', ephemeral: true });

        const modal = new ModalBuilder().setCustomId(`invest_modal:venture:${userId}`).setTitle('High Risk Venture');
        const amountInput = new TextInputBuilder().setCustomId('invest_amount').setLabel('Amount to invest (min 1000)').setStyle(TextInputStyle.Short).setRequired(true).setPlaceholder('1000');
        modal.addComponents({ type: 1, components: [amountInput] });
        await interaction.showModal(modal);
        return;
      }
      if (action === 'admin_warn') {
        const [, targetUser, guildId] = interaction.customId.split(':');
        if (!interaction.member.permissions.has(PermissionFlagsBits.Administrator)) {
          return interaction.reply({ content: '❌ You need Administrator permissions.', ephemeral: true });
        }

        // Show warning modal
        const modal = new ModalBuilder().setCustomId(`admin_warn_modal:${targetUser}:${guildId}`).setTitle('Issue Warning');
        const reasonInput = new TextInputBuilder().setCustomId('warn_reason').setLabel('Warning Reason').setStyle(TextInputStyle.Paragraph).setRequired(true).setPlaceholder('Please explain the warning...');
        modal.addComponents({ type: 1, components: [reasonInput] });
        await interaction.showModal(modal);
        return;
      }
      if (action === 'admin_mute') {
        const [, targetUser, guildId] = interaction.customId.split(':');
        if (!interaction.member.permissions.has(PermissionFlagsBits.Administrator)) {
          return interaction.reply({ content: '❌ You need Administrator permissions.', ephemeral: true });
        }

        // Show mute modal
        const modal = new ModalBuilder().setCustomId(`admin_mute_modal:${targetUser}:${guildId}`).setTitle('Mute User');
        const reasonInput = new TextInputBuilder().setCustomId('mute_reason').setLabel('Mute Reason').setStyle(TextInputStyle.Paragraph).setRequired(true);
        const durationInput = new TextInputBuilder().setCustomId('mute_duration').setLabel('Duration (minutes)').setStyle(TextInputStyle.Short).setRequired(false).setPlaceholder('60');
        modal.addComponents({ type: 1, components: [reasonInput] });
        modal.addComponents({ type: 1, components: [durationInput] });
        await interaction.showModal(modal);
        return;
      }
      if (action === 'admin_unmute') {
        const [, targetUser, guildId] = interaction.customId.split(':');
        if (!interaction.member.permissions.has(PermissionFlagsBits.Administrator)) {
          return interaction.reply({ content: '❌ You need Administrator permissions.', ephemeral: true });
        }

        const { unmuteUser } = await import('./moderation.js');
        const result = unmuteUser(guildId, targetUser, interaction.user.id, 'Unmuted via button');

        if (result) {
          await interaction.reply({ content: '✅ **User unmuted successfully!**', ephemeral: true });
        } else {
          await interaction.reply({ content: '❌ User is not currently muted.', ephemeral: true });
        }
        return;
      }
      if (action === 'admin_unban') {
        const [, targetUser, guildId] = interaction.customId.split(':');
        if (!interaction.member.permissions.has(PermissionFlagsBits.Administrator)) {
          return interaction.reply({ content: '❌ You need Administrator permissions.', ephemeral: true });
        }

        const { unbanUser } = await import('./moderation.js');
        const result = unbanUser(guildId, targetUser, interaction.user.id, 'Unbanned via button');

        if (result) {
          await interaction.reply({ content: '✅ **User unbanned successfully!**', ephemeral: true });
        } else {
          await interaction.reply({ content: '❌ User is not currently banned.', ephemeral: true });
        }
        return;
      }
      // handle wordle guess modal submit
      if (custom.startsWith('wordle_submit:')) {
        const [, gameId] = custom.split(':');
        const wordGuess = interaction.fields.getTextInputValue('word_guess').toUpperCase();

        if (!/^[A-Z]{5}$/.test(wordGuess)) {
          return interaction.reply({ content: '❌ Please enter a valid 5-letter word!', ephemeral: true });
        }

        const userId = interaction.user.id;
        let gameState = wordleGames.get(userId);

        if (!gameState) {
          // Start a new game
          const word = wordleWords[Math.floor(Math.random() * wordleWords.length)];
          gameState = {
            word,
            guesses: [],
            maxGuesses: 6,
            gameActive: true
          };
          wordleGames.set(userId, gameState);
        }

        if (!gameState.gameActive) {
          return interaction.reply({ content: 'No active Wordle game. Start a new one!', ephemeral: true });
        }

        // Check if word is in list (optional)
        if (!wordleWords.includes(wordGuess)) {
          return interaction.reply({ content: `❌ "${wordGuess}" is not a valid word!`, ephemeral: true });
        }

        // Process guess
        gameState.guesses.push(wordGuess);
        let result = '';
        let correct = 0;
        const wordArray = gameState.word.split('');
        const guessArray = wordGuess.split('');

        for (let i = 0; i < 5; i++) {
          if (guessArray[i] === wordArray[i]) {
            result += '🟢'; // Correct position
            correct++;
          } else if (wordArray.includes(guessArray[i])) {
            result += '🟡'; // Wrong position
          } else {
            result += '⚫'; // Not in word
          }
        }

        let message = `🔤 Guess ${gameState.guesses.length}/6: ${wordGuess}\n${result}`;

        if (correct === 5) {
          message += `\n🎉 **Congratulations! You guessed the word in ${gameState.guesses.length} guesses!**`;
          gameState.gameActive = false;
        } else if (gameState.guesses.length >= gameState.maxGuesses) {
          message += `\n💀 **Game Over!** The word was **${gameState.word}**.`;
          gameState.gameActive = false;
        }

        await interaction.reply({ content: message, ephemeral: true });
        return;
      }
      if (action === 'wordle_guess') {
        const [, gameId] = interaction.customId.split(':');
        // Show wordle guess modal
        await sendWordleGuessModal(interaction, gameId);
        return;
      }
      // handle spend modal submit
      if (custom.startsWith('rpg_spend_submit:')) {
        const parts = custom.split(':');
        const targetUser = parts[1] || interaction.user.id;
        if (targetUser !== interaction.user.id) return interaction.reply({ content: 'You cannot spend for another user.', ephemeral: true });
        const stat = interaction.fields.getTextInputValue('stat_choice');
        const amountStr = interaction.fields.getTextInputValue('amount_choice');
        const amount = parseInt(amountStr || '0', 10) || 0;
        const { spendSkillPoints, getCharacter } = await import('./rpg.js');
        const res = spendSkillPoints(interaction.user.id, stat, amount);
        if (!res.success) return interaction.reply({ content: `Spend failed: ${res.reason}`, ephemeral: true });
        const char = res.char;
        // try to update the original message if possible
        try {
          if (interaction.message && interaction.message.editable) {
            const remaining = char.skillPoints || 0;
            const spendRow = new ActionRowBuilder().addComponents(
              new ButtonBuilder().setCustomId(`rpg_spend:hp:1:${interaction.user.id}`).setLabel('❤️ HP').setStyle(ButtonStyle.Primary).setDisabled(remaining <= 0),
              new ButtonBuilder().setCustomId(`rpg_spend:maxhp:1:${interaction.user.id}`).setLabel('🛡️ Max HP').setStyle(ButtonStyle.Success).setDisabled(remaining <= 0),
              new ButtonBuilder().setCustomId(`rpg_spend:atk:1:${interaction.user.id}`).setLabel('⚔️ ATK').setStyle(ButtonStyle.Secondary).setDisabled(remaining <= 0),
              new ButtonBuilder().setCustomId(`rpg_spend:def:1:${interaction.user.id}`).setLabel('🛡️ DEF').setStyle(ButtonStyle.Secondary).setDisabled(remaining <= 0),
              new ButtonBuilder().setCustomId(`rpg_spend:spd:1:${interaction.user.id}`).setLabel('💨 SPD').setStyle(ButtonStyle.Secondary).setDisabled(remaining <= 0),
              new ButtonBuilder().setCustomId(`rpg_spend_modal:0:${interaction.user.id}`).setLabel('💎 Spend...').setStyle(ButtonStyle.Primary).setDisabled(remaining <= 0),
            );
            const content = `Name: ${char.name}\nLevel: ${char.lvl} XP: ${char.xp} Skill Points: ${remaining}\nHP: ${char.hp}/${char.maxHp} ATK: ${char.atk} DEF: ${char.def} SPD: ${char.spd}`;
            await interaction.update({ content, components: [spendRow] });
            return;
          }
        } catch (err) {
          console.error('Failed to update message after modal spend', err);
        }
        return interaction.reply({ content: `Spent ${amount} on ${stat}. New points: ${char.skillPoints}`, ephemeral: true });
      }
    }
    if (interaction.isButton()) {
      // button customId format examples:
      // rpg_spend:stat:amount:userId
      // rpg_reset:0:userId
      // rpg_leaderboard:0:userId
      const [action, arg2, arg3] = interaction.customId ? interaction.customId.split(':') : [];
      const userId = interaction.user.id;
      if (action === 'rpg_spend') {
        const [ , stat, amountStr, targetUser ] = interaction.customId.split(':');
        const { spendSkillPoints } = await import('./rpg.js');
        if (targetUser && targetUser !== userId) return interaction.reply({ content: 'You cannot press buttons for another user.', ephemeral: true });
        const amount = parseInt(amountStr || '1', 10) || 1;
        const res = spendSkillPoints(userId, stat, amount);
        if (!res.success) return interaction.reply({ content: `Failed: ${res.reason}` , ephemeral: true});
        const char = res.char;
        // If the message with buttons is available, update it to reflect new stats and button state
        try {
          if (interaction.message && interaction.message.editable) {
            const remaining = char.skillPoints || 0;
            // build spend buttons (disable when no points)
            const spendRow = new ActionRowBuilder().addComponents(
              new ButtonBuilder().setCustomId(`rpg_spend:hp:1:${userId}`).setLabel('❤️ HP').setStyle(ButtonStyle.Primary).setDisabled(remaining <= 0),
              new ButtonBuilder().setCustomId(`rpg_spend:maxhp:1:${userId}`).setLabel('🛡️ Max HP').setStyle(ButtonStyle.Success).setDisabled(remaining <= 0),
              new ButtonBuilder().setCustomId(`rpg_spend:atk:1:${userId}`).setLabel('⚔️ ATK').setStyle(ButtonStyle.Secondary).setDisabled(remaining <= 0),
              new ButtonBuilder().setCustomId(`rpg_spend:def:1:${userId}`).setLabel('🛡️ DEF').setStyle(ButtonStyle.Secondary).setDisabled(remaining <= 0),
              new ButtonBuilder().setCustomId(`rpg_spend:spd:1:${userId}`).setLabel('💨 SPD').setStyle(ButtonStyle.Secondary).setDisabled(remaining <= 0),
            );
            const content = `Name: ${char.name}\nLevel: ${char.lvl} XP: ${char.xp} Skill Points: ${remaining}\nHP: ${char.hp}/${char.maxHp} ATK: ${char.atk} DEF: ${char.def} SPD: ${char.spd}`;
            await interaction.update({ content, components: [spendRow] });
            return;
          }
        } catch (err) {
          // fall back to ephemeral reply on any failure
          console.error('Failed to update original message after spend', err);
        }

        return interaction.reply({ content: `Spent ${amount} point(s) on ${stat}. New stats: HP ${char.hp}/${char.maxHp} ATK ${char.atk} DEF ${char.def} SPD ${char.spd}. Remaining points: ${char.skillPoints}`, ephemeral: true });
      }
      if (action === 'rpg_spend_modal') {
        const [, , targetUser] = interaction.customId.split(':');
        const userNow = interaction.user.id;
        if (targetUser && targetUser !== userNow) return interaction.reply({ content: 'You cannot open a spend modal for another user.', ephemeral: true });
        // enforce short cooldown (2s) to reduce spam
        const last = spendCooldowns.get(userNow) || 0;
        const now = Date.now();
        if (now - last < 2000) return interaction.reply({ content: 'Please wait a moment before opening another spend modal.', ephemeral: true });
        spendCooldowns.set(userNow, now);
        // show a modal allowing stat and amount selection
        const modal = new ModalBuilder().setCustomId(`rpg_spend_submit:${userNow}`).setTitle('Spend Skill Points');
        const statInput = new TextInputBuilder().setCustomId('stat_choice').setLabel('Stat (hp|maxhp|atk)').setStyle(TextInputStyle.Short).setRequired(true).setPlaceholder('atk');
        const amountInput = new TextInputBuilder().setCustomId('amount_choice').setLabel('Amount').setStyle(TextInputStyle.Short).setRequired(true).setPlaceholder('1');
        modal.addComponents({ type: 1, components: [statInput] });
        modal.addComponents({ type: 1, components: [amountInput] });
        await interaction.showModal(modal);
        return;
      }
      if (action === 'rpg_reset') {
        const [ , , targetUser ] = interaction.customId.split(':');
        if (targetUser && targetUser !== userId) return interaction.reply({ content: 'You cannot reset another user.', ephemeral: true });
        const { resetCharacter } = await import('./rpg.js');
        const def = resetCharacter(userId, targetUser || 'warrior');
        return interaction.reply({ content: `Character reset to defaults: HP ${def.hp}/${def.maxHp} ATK ${def.atk} DEF ${def.def} SPD ${def.spd} Level ${def.lvl}`, ephemeral: true });
      }
      if (action === 'rpg_reset_modal') {
        const [ , , targetUser ] = interaction.customId.split(':');
        if (targetUser && targetUser !== userId) return interaction.reply({ content: 'You cannot reset another user.', ephemeral: true });
        // show confirmation modal
        const modal = new ModalBuilder().setCustomId(`rpg_reset_confirm:btn:${userId}`).setTitle('Confirm Reset');
        const input = new TextInputBuilder().setCustomId('confirm_text').setLabel('Type RESET to confirm').setStyle(TextInputStyle.Short).setRequired(true).setPlaceholder('RESET');
        modal.addComponents({ type: 1, components: [input] });
        await interaction.showModal(modal);
        return;
      }
      if (action === 'rpg_leaderboard') {
        const [ , offsetStr, targetUser ] = interaction.customId.split(':');
        const userId = interaction.user.id;
        if (targetUser && targetUser !== userId) return interaction.reply({ content: 'You cannot view another user\'s leaderboard pagination.', ephemeral: true });
        const { getLeaderboard } = await import('./rpg.js');
        const offset = Math.max(0, parseInt(offsetStr || '0', 10) || 0);
        const limit = 10;
        const list = getLeaderboard(limit, offset);
        if (!list.length) return interaction.reply({ content: 'No players yet.', ephemeral: true });

        // check if there is more for next page
        const nextExists = getLeaderboard(1, offset + limit).length > 0;
        const row = new ActionRowBuilder();
        if (offset > 0) {
          row.addComponents(new ButtonBuilder().setCustomId(`rpg_leaderboard:${Math.max(0, offset - limit)}:${userId}`).setLabel('Prev').setStyle(ButtonStyle.Secondary));
        }
        if (nextExists) {
          row.addComponents(new ButtonBuilder().setCustomId(`rpg_leaderboard:${offset + limit}:${userId}`).setLabel('Next').setStyle(ButtonStyle.Primary));
        }

        return interaction.reply({ content: list.map((p, i) => `${offset + i + 1}. ${p.name} — Level ${p.lvl} XP ${p.xp} ATK ${p.atk}`).join('\n'), components: row.components.length ? [row] : [], ephemeral: true });
      }
      if (action === 'inventory_refresh') {
        const [, targetUser] = interaction.customId.split(':');
        if (targetUser && targetUser !== userId) return interaction.reply({ content: 'You cannot refresh another user\'s inventory.', ephemeral: true });

        const { getInventory, getItemInfo, getItemRarityInfo, getInventoryValue } = await import('./rpg.js');
        const inventory = getInventory(userId);
        const inventoryValue = getInventoryValue(userId);

        if (Object.keys(inventory).length === 0) {
          return interaction.reply({ content: '🛄 Your inventory is empty.', ephemeral: true });
        }

        // Group items by type
        const itemsByType = {};
        for (const [itemId, quantity] of Object.entries(inventory)) {
          const item = getItemInfo(itemId);
          if (item) {
            if (!itemsByType[item.type]) itemsByType[item.type] = [];
            itemsByType[item.type].push({ itemId, ...item, quantity });
          }
        }

        await updateInventoryEmbed(interaction, itemsByType, inventoryValue);
        return interaction.deferUpdate();
      }
      if (action === 'inventory_random') {
        const [, targetUser] = interaction.customId.split(':');
        if (targetUser && targetUser !== userId) return interaction.reply({ content: 'You cannot get items for another user.', ephemeral: true });

        const { addItemToInventory, generateRandomItem, getCharacter } = await import('./rpg.js');
        const char = getCharacter(userId);

        if (!char) return interaction.reply({ content: 'You need a character first. Use /rpg start', ephemeral: true });

        const randomItem = generateRandomItem(char.lvl);
        const result = addItemToInventory(userId, randomItem.id, 1);

        if (result.success) {
          const rarityInfo = getItemRarityInfo(randomItem.rarity);
          await interaction.reply({ content: `🎉 You found: **${randomItem.name}** (${randomItem.rarity})!\n📝 ${randomItem.description}`, ephemeral: true });
        } else {
          await interaction.reply({ content: '❌ Failed to add item to inventory.', ephemeral: true });
        }
        return;
      }
      if (action === 'inventory_sell_all') {
        const [, targetUser] = interaction.customId.split(':');
        if (targetUser && targetUser !== userId) return interaction.reply({ content: 'You cannot sell items for another user.', ephemeral: true });

        // Implement selling all junk items (common rarity) for gold
        const { getInventory, getItemInfo, removeItemFromInventory, addBalance } = await import('./rpg.js');

        const inventory = getInventory(userId);
        let totalGold = 0;
        let soldItems = [];

        for (const [itemId, quantity] of Object.entries(inventory)) {
          const item = getItemInfo(itemId);
          if (item && item.rarity === 'common') {
            const sellPrice = Math.floor(item.value * 0.5); // Sell for 50% of value
            totalGold += sellPrice * quantity;
            soldItems.push(`${item.name} (${quantity}x)`);
            removeItemFromInventory(userId, itemId, quantity);
          }
        }

        if (totalGold > 0) {
          addBalance(userId, totalGold);
          await interaction.reply({ content: `💰 **Sold Junk Items!**\nItems: ${soldItems.join(', ')}\nGold Earned: ${totalGold}`, ephemeral: true });
        } else {
          await interaction.reply({ content: '🗑️ No junk items to sell!', ephemeral: true });
        }
        return;
      }
      if (action === 'guild_contribute') {
        const [, guildName, targetUser] = interaction.customId.split(':');
        if (targetUser && targetUser !== userId) return interaction.reply({ content: 'You cannot contribute for another user.', ephemeral: true });

        // Show contribution modal
        const modal = new ModalBuilder().setCustomId(`guild_contribute_modal:${guildName}:${userId}`).setTitle('Contribute to Guild');
        const amountInput = new TextInputBuilder().setCustomId('contribution_amount').setLabel('Gold Amount').setStyle(TextInputStyle.Short).setRequired(true).setPlaceholder('100');
        modal.addComponents({ type: 1, components: [amountInput] });
        await interaction.showModal(modal);
        return;
      }
      if (action === 'guild_refresh') {
        const [, guildName, targetUser] = interaction.customId.split(':');
        if (targetUser && targetUser !== userId) return interaction.reply({ content: 'You cannot refresh another user\'s guild.', ephemeral: true });

        // Refresh guild info (re-run the info command logic)
        const { getUserGuild } = await import('./guilds.js');
        const userGuild = getUserGuild(userId);

        if (!userGuild) {
          return interaction.reply({ content: '❌ You are no longer in a guild.', ephemeral: true });
        }

        const embed = new EmbedBuilder()
          .setTitle(`🏛️ ${userGuild.name}`)
          .setColor(0xFFD700)
          .setDescription(userGuild.description || 'No description set.')
          .addFields(
            { name: '👑 Leader', value: userGuild.members[userGuild.leader]?.name || 'Unknown', inline: true },
            { name: '🏆 Level', value: userGuild.level, inline: true },
            { name: '👥 Members', value: `${Object.keys(userGuild.members).length}/${userGuild.maxMembers}`, inline: true },
            { name: '💰 Guild Gold', value: userGuild.gold, inline: true },
            { name: '⭐ Experience', value: userGuild.experience, inline: true }
          );

        const memberList = Object.entries(userGuild.members)
          .map(([id, member]) => `${member.role === 'leader' ? '👑' : '👤'} ${member.name} (Level ${member.level})`)
          .join('\n');

        embed.addFields({
          name: '👥 Members',
          value: memberList,
          inline: false
        });

        await interaction.update({ embeds: [embed] });
        return;
      }
      if (action === 'party_invite') {
        const [, partyId, targetUser] = interaction.customId.split(':');
        if (targetUser && targetUser !== userId) return interaction.reply({ content: 'You cannot generate invites for another user.', ephemeral: true });

        await interaction.reply({ content: `🔗 **Party Invite:**\n\`${partyId}\`\nShare this ID with friends so they can join with \`/guild party action:join party_id:${partyId}\``, ephemeral: true });
        return;
      }
      if (action === 'explore_unlock') {
        const [, targetUser] = interaction.customId.split(':');
        if (targetUser && targetUser !== userId) return interaction.reply({ content: 'You cannot unlock locations for another user.', ephemeral: true });

        const locations = getLocations();
        const lockedLocations = Object.values(locations).filter(loc => !loc.unlocked);

        if (lockedLocations.length === 0) {
          return interaction.reply({ content: '🎉 All locations are already unlocked! You are a true explorer!', ephemeral: true });
        }

        const embed = new EmbedBuilder()
          .setTitle('🔓 Locked Locations')
          .setColor(0xFFA500)
          .setDescription('These locations await your discovery!');

        lockedLocations.forEach(location => {
          embed.addFields({
            name: `${location.emoji} ${location.name} (Level ${location.level})`,
            value: location.description,
            inline: false
          });
        });

        await interaction.reply({ embeds: [embed], ephemeral: true });
        return;
      }
      if (action === 'explore_continue') {
        const [, locationName, targetUser] = interaction.customId.split(':');
        if (targetUser && targetUser !== userId) return interaction.reply({ content: 'You cannot continue adventures for another user.', ephemeral: true });

        // Generate next encounter in the location
        const result = exploreLocation(userId, locationName);

        if (!result.success) {
          return interaction.reply({ content: `❌ ${result.reason}`, ephemeral: true });
        }

        const { location, encounter, narrative } = result;

        const embed = new EmbedBuilder()
          .setTitle(`${location.emoji} Continuing ${location.name}`)
          .setColor(location.color)
          .setDescription(narrative.encounter)
          .addFields(
            { name: '🎯 Challenge', value: encounter.type.replace('_', ' ').toUpperCase(), inline: true },
            { name: '💎 Rewards', value: `${encounter.rewards.xp} XP, ${encounter.rewards.gold} gold`, inline: true }
          );

        const row = new ActionRowBuilder().addComponents(
          new ButtonBuilder().setCustomId(`explore_engage:${locationName}:${userId}`).setLabel('⚔️ Engage').setStyle(ButtonStyle.Danger),
          new ButtonBuilder().setCustomId(`explore_search:${locationName}:${userId}`).setLabel('🔍 Search Area').setStyle(ButtonStyle.Primary),
          new ButtonBuilder().setCustomId(`explore_leave:${locationName}:${userId}`).setLabel('🏃 Retreat').setStyle(ButtonStyle.Secondary)
        );

        await interaction.update({ embeds: [embed], components: [row] });
        return;
      }
      if (action === 'explore_engage') {
        const [, locationName, targetUser] = interaction.customId.split(':');
        if (targetUser && targetUser !== userId) return interaction.reply({ content: 'You cannot engage in combat for another user.', ephemeral: true });

        // Handle combat encounter - implement turn-based combat
        const { getCharacter, encounterMonster, fightTurn, applyXp, addBalance } = await import('./rpg.js');
        const { narrate } = await import('./rpg.js');

        const char = getCharacter(userId);
        if (!char) return interaction.reply({ content: 'You need a character first. Use /rpg start', ephemeral: true });

        const monster = encounterMonster(char.lvl || 1);
        const narrative = await narrate(interaction.guildId, `Describe a thrilling combat encounter with a ${monster.name}.`, `You engage in combat with ${monster.name}!`);

        const embed = new EmbedBuilder()
          .setTitle('⚔️ Combat Encounter!')
          .setColor(0xFF0000)
          .setDescription(narrative)
          .addFields(
            { name: '🧙 Your Stats', value: `HP: ${char.hp}/${char.maxHp}\nATK: ${char.atk}\nDEF: ${char.def}\nSPD: ${char.spd}`, inline: true },
            { name: '👹 Enemy Stats', value: `${monster.name}\nHP: ${monster.hp}\nATK: ${monster.atk}`, inline: true }
          );

        const row = new ActionRowBuilder().addComponents(
          new ButtonBuilder().setCustomId(`combat_attack:${monster.name}:${userId}`).setLabel('⚔️ Attack').setStyle(ButtonStyle.Danger),
          new ButtonBuilder().setCustomId(`combat_defend:${monster.name}:${userId}`).setLabel('🛡️ Defend').setStyle(ButtonStyle.Primary),
          new ButtonBuilder().setCustomId(`combat_flee:${monster.name}:${userId}`).setLabel('🏃 Flee').setStyle(ButtonStyle.Secondary)
        );

        await interaction.reply({ embeds: [embed], components: [row], ephemeral: true });
        return;
      }
      if (action === 'combat_attack') {
        const [, monsterName, targetUser] = interaction.customId.split(':');
        if (targetUser && targetUser !== userId) return interaction.reply({ content: 'You cannot attack for another user.', ephemeral: true });

        // Simulate combat turn
        const { getCharacter, encounterMonster, fightTurn, applyXp, addBalance } = await import('./rpg.js');
        const char = getCharacter(userId);
        if (!char) return interaction.reply({ content: 'Character not found.', ephemeral: true });

        const monster = encounterMonster(char.lvl || 1); // Simplified, in real use store monster state
        const playerDamage = fightTurn(char, monster);
        const monsterDamage = fightTurn(monster, char);

        let resultMessage = `⚔️ **Attack Turn!**\nYou dealt ${playerDamage} damage!\n${monster.name} dealt ${monsterDamage} damage!\n`;
        if (monster.hp <= 0) {
          const xpGain = char.lvl * 5;
          const goldGain = char.lvl * 3;
          applyXp(userId, char, xpGain);
          addBalance(userId, goldGain);
          resultMessage += `🎉 **Victory!** Gained ${xpGain} XP and ${goldGain} gold!`;
        } else if (char.hp <= 0) {
          resultMessage += '💀 **Defeat!** You have fallen in battle.';
        } else {
          resultMessage += `🧙 Your HP: ${char.hp}/${char.maxHp}\n👹 ${monster.name} HP: ${monster.hp}`;
          // Add buttons for next turn if not ended
          if (monster.hp > 0 && char.hp > 0) {
            const row = new ActionRowBuilder().addComponents(
              new ButtonBuilder().setCustomId(`combat_attack:${monster.name}:${userId}`).setLabel('⚔️ Attack').setStyle(ButtonStyle.Danger),
              new ButtonBuilder().setCustomId(`combat_defend:${monster.name}:${userId}`).setLabel('🛡️ Defend').setStyle(ButtonStyle.Primary),
              new ButtonBuilder().setCustomId(`combat_flee:${monster.name}:${userId}`).setLabel('🏃 Flee').setStyle(ButtonStyle.Secondary)
            );
            await interaction.update({ content: resultMessage, components: [row] });
            return;
          }
        }

        await interaction.update({ content: resultMessage, components: [] });
        return;
      }
      if (action === 'combat_defend') {
        const [, monsterName, targetUser] = interaction.customId.split(':');
        if (targetUser && targetUser !== userId) return interaction.reply({ content: 'You cannot defend for another user.', ephemeral: true });

        await interaction.update({ content: '🛡️ **Defend Turn!**\nYou raise your guard, reducing incoming damage next turn.', components: [] });
        return;
      }
      if (action === 'combat_flee') {
        const [, monsterName, targetUser] = interaction.customId.split(':');
        if (targetUser && targetUser !== userId) return interaction.reply({ content: 'You cannot flee for another user.', ephemeral: true });

        await interaction.update({ content: '🏃 **Fled Successfully!**\nYou retreat from the battle unharmed.', components: [] });
        return;
      }
      if (action === 'explore_search') {
        const [, locationName, targetUser] = interaction.customId.split(':');
        if (targetUser && targetUser !== userId) return interaction.reply({ content: 'You cannot search for another user.', ephemeral: true });

        // Handle search/puzzle encounter
        await interaction.reply({ content: '🔍 **Discovery!**\n*Search mechanics would reveal hidden treasures or trigger puzzles.*', ephemeral: true });
        return;
      }
      if (action === 'explore_leave') {
        const [, locationName, targetUser] = interaction.customId.split(':');
        if (targetUser && targetUser !== userId) return interaction.reply({ content: 'You cannot leave for another user.', ephemeral: true });

        await interaction.update({ content: '🏃 **You retreat safely from the location.**\n*You can return later to continue your adventure!*', components: [] });
        return;
      }
      if (action === 'trade_create_auction') {
        const [, targetUser] = interaction.customId.split(':');
        if (targetUser && targetUser !== userId) return interaction.reply({ content: 'You cannot create auctions for another user.', ephemeral: true });

        // Show auction creation modal
        const modal = new ModalBuilder().setCustomId(`trade_auction_modal:${userId}`).setTitle('Create Auction');
        const itemInput = new TextInputBuilder().setCustomId('auction_item').setLabel('Item to Auction').setStyle(TextInputStyle.Short).setRequired(true).setPlaceholder('rusty_sword');
        const priceInput = new TextInputBuilder().setCustomId('auction_price').setLabel('Starting Price (gold)').setStyle(TextInputStyle.Short).setRequired(true).setPlaceholder('100');
        modal.addComponents({ type: 1, components: [itemInput] });
        modal.addComponents({ type: 1, components: [priceInput] });
        await interaction.showModal(modal);
        return;
      }
      if (action === 'trade_view_auctions') {
        const [, targetUser] = interaction.customId.split(':');
        if (targetUser && targetUser !== userId) return interaction.reply({ content: 'You cannot view auctions for another user.', ephemeral: true });

        const auctions = getActiveAuctions(10);

        if (auctions.length === 0) {
          return interaction.reply({ content: '🏛️ No active auctions. Be the first to create one!', ephemeral: true });
        }

        const embed = new EmbedBuilder()
          .setTitle('🏛️ Active Auctions')
          .setColor(0xFFD700);

        auctions.forEach((auction, index) => {
          const timeLeft = Math.max(0, auction.ends - Date.now());
          const hoursLeft = Math.floor(timeLeft / (60 * 60 * 1000));
          const minutesLeft = Math.floor((timeLeft % (60 * 60 * 1000)) / (60 * 1000));

          embed.addFields({
            name: `Auction #${index + 1} - ${auction.itemId}`,
            value: `💰 Current: ${auction.currentBid} gold\n⏰ Time left: ${hoursLeft}h ${minutesLeft}m\n🏷️ Buyout: ${auction.buyoutPrice} gold`,
            inline: true
          });
        });

        await interaction.reply({ embeds: [embed], ephemeral: true });
        return;
      }
      if (action === 'explore_investigate') {
        const [, locationName, targetUser] = interaction.customId.split(':');
        if (targetUser && targetUser !== userId) return interaction.reply({ content: 'You cannot investigate for another user.', ephemeral: true });

        // Handle investigation encounter
        await interaction.reply({ content: '🔍 **Investigation reveals:**\n*You discover hidden secrets and gain bonus experience!*', ephemeral: true });
        return;
      }
      if (action === 'explore_rest') {
        const [, locationName, targetUser] = interaction.customId.split(':');
        if (targetUser && targetUser !== userId) return interaction.reply({ content: 'You cannot rest for another user.', ephemeral: true });

        // Handle rest encounter - restore HP/MP
        await interaction.reply({ content: '🛌 **You take a well-deserved rest.**\n❤️ HP fully restored!\n✨ You feel refreshed and ready for more adventure!', ephemeral: true });
        return;
      }
      if (action.startsWith('ttt_')) {
        const [, position, gameId] = interaction.customId.split('_');
        const pos = parseInt(position);

        if (isNaN(pos) || pos < 0 || pos > 8) return;

        // Find the game state (in a real implementation, you'd store this per channel)
        // For now, handle the move and update the board
        await interaction.reply({ content: `⭕ **Tic-Tac-Toe Move!**\nYou played position ${pos + 1}!`, ephemeral: true });

        // Update game state and refresh board
        // This would need persistent game state management
        return;
      }
      if (action === 'music_pause') {
        const [, targetGuild] = interaction.customId.split(':');
        if (targetGuild && targetGuild !== interaction.guild.id) return interaction.reply({ content: 'You cannot pause music in another server.', ephemeral: true });

        const { pause } = await import('./music.js');
        const result = pause(interaction.guild.id);

        if (result) {
          await interaction.reply({ content: '⏸️ **Music paused!**', ephemeral: true });
        } else {
          await interaction.reply({ content: '❌ No music currently playing.', ephemeral: true });
        }
        return;
      }
      if (action === 'music_skip') {
        const [, targetGuild] = interaction.customId.split(':');
        if (targetGuild && targetGuild !== interaction.guild.id) return interaction.reply({ content: 'You cannot skip music in another server.', ephemeral: true });

        const { skip } = await import('./music.js');
        const nextSong = skip(interaction.guild.id);

        if (nextSong) {
          await interaction.reply({ content: `⏭️ **Skipped to:** ${nextSong.title} by ${nextSong.artist}`, ephemeral: true });
        } else {
          await interaction.reply({ content: '❌ No songs in queue to skip to.', ephemeral: true });
        }
        return;
      }
      if (action === 'music_stop') {
        const [, targetGuild] = interaction.customId.split(':');
        if (targetGuild && targetGuild !== interaction.guild.id) return interaction.reply({ content: 'You cannot stop music in another server.', ephemeral: true });

        const { stop } = await import('./music.js');
        const result = stop(interaction.guild.id);

        if (result) {
          await interaction.reply({ content: '⏹️ **Music stopped and queue cleared!**', ephemeral: true });
        } else {
          await interaction.reply({ content: '❌ Failed to stop music.', ephemeral: true });
        }
        return;
      }
      if (action === 'music_shuffle') {
        const [, targetGuild] = interaction.customId.split(':');
        if (targetGuild && targetGuild !== interaction.guild.id) return interaction.reply({ content: 'You cannot shuffle queue in another server.', ephemeral: true });

        const { shuffleQueue } = await import('./music.js');
        const result = shuffleQueue(interaction.guild.id);

        if (result) {
          await interaction.reply({ content: '🔀 **Queue shuffled!**', ephemeral: true });
        } else {
          await interaction.reply({ content: '❌ Queue is empty or too small to shuffle.', ephemeral: true });
        }
        return;
      }
      if (action === 'music_clear') {
        const [, targetGuild] = interaction.customId.split(':');
        if (targetGuild && targetGuild !== interaction.guild.id) return interaction.reply({ content: 'You cannot clear queue in another server.', ephemeral: true });

        const { clearQueue } = await import('./music.js');
        const result = clearQueue(interaction.guild.id);

        if (result) {
          await interaction.reply({ content: '🗑️ **Queue cleared!**', ephemeral: true });
        } else {
          await interaction.reply({ content: '❌ Failed to clear queue.', ephemeral: true });
        }
        return;
      }
      if (action === 'guess_modal') {
        const [, gameId, min, max] = interaction.customId.split(':');
        // Show guess input modal (this would be handled by the guess command)
        return;
      }
      if (action.startsWith('c4_')) {
        const [, column, gameId] = interaction.customId.split('_');
        const col = parseInt(column);

        if (isNaN(col) || col < 0 || col > 6) return;

        // Find the game state and make the move
        await interaction.reply({ content: `🎯 **Connect Four Move!**\nYou dropped a piece in column ${col + 1}!`, ephemeral: true });

        // Update game state and refresh board
        // This would need persistent game state management
        return;
      }
      if (action === 'hangman') {
        const [, letter] = interaction.customId.split('_');
        if (!letter || letter.length !== 1) return;

        // Get game state
        const gameState = hangmanGames.get(userId);
        if (!gameState || !gameState.gameActive) {
          return interaction.reply({ content: 'No active hangman game found. Start a new one with /hangman', ephemeral: true });
        }

        // Process guess
        if (gameState.guessedLetters.has(letter)) {
          return interaction.reply({ content: `You already guessed **${letter}**!`, ephemeral: true });
        }

        gameState.guessedLetters.add(letter);

        if (gameState.word.includes(letter)) {
          // Correct guess
          const displayWord = gameState.word.split('').map(l => gameState.guessedLetters.has(l) ? l : '_').join(' ');
          gameState.guessedWord = displayWord;
        } else {
          // Wrong guess
          gameState.wrongGuesses++;
        }

        // Send updated board
        const { sendHangmanBoard } = await import('./commands/hangman.js');
        await sendHangmanBoard(interaction, gameState);

        return;
      }
      if (action === 'music_radio_change') {
        const [, currentStation] = interaction.customId.split(':');
        const stations = ['lofi', 'rock', 'electronic', 'jazz', 'classical'];
        const nextStation = stations[(stations.indexOf(currentStation) + 1) % stations.length];

        const stationNames = {
          lofi: '🎵 Lo-fi Hip Hop',
          rock: '🎸 Rock Classics',
          electronic: '🎶 Electronic',
          jazz: '🎷 Smooth Jazz',
          classical: '🎼 Classical'
        };

        await interaction.reply({ content: `📻 **Changed to:** ${stationNames[nextStation]}\n🎵 *Now playing ${stationNames[nextStation]} radio!*`, ephemeral: true });
        return;
      }
      if (action === 'music_play') {
        const [, indexStr, query] = interaction.customId.split(':');
        const index = parseInt(indexStr);

        // Re-search to get the song
        const { searchSongs, play } = await import('./music.js');
        const results = await searchSongs(query, 5);
        if (results[index]) {
          const song = results[index];

          // Voice channel check
          const voiceChannel = interaction.member.voice?.channel;
          if (!voiceChannel) {
            return interaction.reply({ content: '🎵 You must be in a voice channel to play music!', ephemeral: true });
          }

          const result = await play(interaction.guild.id, voiceChannel, song);
          if (result.success) {
            const embed = new EmbedBuilder()
              .setTitle('🎵 Now Playing')
              .setColor(0x00FF00)
              .setDescription(`**${song.title}** by **${song.artist}**`)
              .addFields(
                { name: '⏱️ Duration', value: song.duration, inline: true },
                { name: '👤 Requested by', value: interaction.user.username, inline: true }
              )
              .setThumbnail(song.thumbnail || 'https://i.imgur.com/SjIgjlE.png');

            const row = new ActionRowBuilder().addComponents(
              new ButtonBuilder().setCustomId(`music_pause:${interaction.guild.id}`).setLabel('⏸️ Pause').setStyle(ButtonStyle.Primary),
              new ButtonBuilder().setCustomId(`music_skip:${interaction.guild.id}`).setLabel('⏭️ Skip').setStyle(ButtonStyle.Secondary),
              new ButtonBuilder().setCustomId(`music_stop:${interaction.guild.id}`).setLabel('⏹️ Stop').setStyle(ButtonStyle.Danger)
            );

            await interaction.reply({ embeds: [embed], components: [row] });
          } else {
            await interaction.reply({ content: `❌ Failed to play: ${result.error}`, ephemeral: true });
          }
        } else {
          await interaction.reply({ content: '❌ Song not found.', ephemeral: true });
        }
        return;
      }
      if (action === 'music_shuffle') {
        const [, targetGuild] = interaction.customId.split(':');
        if (targetGuild && targetGuild !== interaction.guild.id) return interaction.reply({ content: 'You cannot shuffle in another server.', ephemeral: true });

        const { shuffleQueue } = await import('./music.js');
        const result = shuffleQueue(interaction.guild.id);

        if (result) {
          await interaction.reply({ content: '🔀 **Queue shuffled!**', ephemeral: true });
        } else {
          await interaction.reply({ content: '❌ Queue is empty or too small to shuffle.', ephemeral: true });
        }
        return;
      }
      if (action === 'music_clear') {
        const [, targetGuild] = interaction.customId.split(':');
        if (targetGuild && targetGuild !== interaction.guild.id) return interaction.reply({ content: 'You cannot clear queue in another server.', ephemeral: true });

        const { clearQueue } = await import('./music.js');
        const result = clearQueue(interaction.guild.id);

        if (result) {
          await interaction.reply({ content: '🗑️ **Queue cleared!**', ephemeral: true });
        } else {
          await interaction.reply({ content: '❌ Failed to clear queue.', ephemeral: true });
        }
        return;
      }
      if (action === 'ai_chat') {
        const [, model, personality, targetUser] = interaction.customId.split(':');
        if (targetUser && targetUser !== userId) return interaction.reply({ content: 'You cannot continue AI chat for another user.', ephemeral: true });

        // Show AI chat modal
        const modal = new ModalBuilder().setCustomId(`ai_chat_modal:${model}:${personality}:${userId}`).setTitle('Continue AI Chat');
        const messageInput = new TextInputBuilder().setCustomId('ai_message').setLabel('Your message').setStyle(TextInputStyle.Paragraph).setRequired(true).setPlaceholder('Continue the conversation...');
        modal.addComponents({ type: 1, components: [messageInput] });
        await interaction.showModal(modal);
        return;
      }
    }

    if (!interaction.isChatInputCommand()) return;

    const command = client.commands.get(interaction.commandName);
    if (!command) return;

    await command.execute(interaction);

    // Set command-specific cooldown after successful execution
    setCooldown(interaction.user.id, interaction.commandName);
  } catch (err) {
    // Log the error with full context
    logError('Command execution failed', err, {
      command: interaction.commandName,
      user: `${interaction.user.username}#${interaction.user.discriminator}`,
      userId: interaction.user.id,
      guild: interaction.guild?.name || 'DM',
      channel: interaction.channel?.name || 'Unknown'
    });

    // Log command failure
    logCommandExecution(interaction, false, err);

    // Provide user-friendly error response
    const errorMessage = process.env.NODE_ENV === 'development'
      ? `❌ **Error:** ${err.message}`
      : '❌ There was an error while executing this command! Please try again.';

    if (interaction.replied || interaction.deferred) {
      await interaction.followUp({ content: errorMessage, ephemeral: true });
    } else {
      await interaction.reply({ content: errorMessage, ephemeral: true });
    }
  }
});

client.on('messageCreate', async message => {
  try {
    // Check global message cooldown
    const messageCooldown = isOnCooldown(message.author.id, 'message_global');
    if (messageCooldown.onCooldown) {
      return; // Silently ignore messages during cooldown
    }

    // Set message cooldown
    setCooldown(message.author.id, 'message_global');

    // First, check typing minigame attempts
    const attempt = checkTypingAttempt(message.author.id, message.content);
    if (attempt) {
      if (attempt.ok) await message.reply({ content: `Nice! You typed it correctly: ${attempt.expected}` });
      else if (attempt.reason === 'timeout') await message.reply({ content: 'Too slow! The typing challenge expired.' });
      return;
    }

    const reply = await handleMessage(message);
    if (reply) await message.reply({ content: reply });
  } catch (err) {
    logError('Message handling failed', err, {
      user: `${message.author.username}#${message.author.discriminator}`,
      userId: message.author.id,
      guild: message.guild?.name || 'DM',
      channel: message.channel?.name || 'Unknown',
      messageLength: message.content.length
    });
  }
});

(async () => {
  await client.login(TOKEN);
})();<|MERGE_RESOLUTION|>--- conflicted
+++ resolved
@@ -8,10 +8,6 @@
 import { getLocations } from './locations.js';
 import { getActiveAuctions } from './trading.js';
 import { isOnCooldown, setCooldown, getFormattedCooldown } from './cooldowns.js';
-<<<<<<< HEAD
-import { hangmanGames, wordleGames, guessGames, combatGames } from './game-states.js';
-=======
->>>>>>> 62fb8cf8
 
 // Helper function for Wordle guess modal
 async function sendWordleGuessModal(interaction, gameId) {
@@ -65,64 +61,21 @@
 
 const TOKEN = process.env.DISCORD_TOKEN;
 
-if (!TOKEN || TOKEN.includes('your-') || TOKEN.length < 50) {
-  console.error('❌ INVALID DISCORD_TOKEN - Please get a valid token from Discord Developer Portal');
-  console.error('📋 Steps to fix:');
-  console.error('1. Go to https://discord.com/developers/applications');
-  console.error('2. Select your bot application');
-  console.error('3. Go to Bot section -> Reset Token');
-  console.error('4. Copy the new token to .env file');
+if (!TOKEN) {
+  console.error('Missing DISCORD_TOKEN in environment');
   process.exit(1);
 }
 
-console.log('✅ Token format valid, attempting connection...');
-
-// Test token format more thoroughly
-const tokenParts = TOKEN.split('.');
-if (tokenParts.length !== 3) {
-  console.error('❌ Token format invalid - should have 3 parts separated by dots');
-  process.exit(1);
-}
-
-console.log('✅ Token structure valid, connecting to Discord...');
-
 // Include DirectMessages and MessageContent intents so the bot can respond to DMs and mentions
 const client = new Client({
-  intents: [
-    GatewayIntentBits.Guilds,
-    GatewayIntentBits.DirectMessages,
-    GatewayIntentBits.MessageContent,
-    GatewayIntentBits.GuildMessages,
-    GatewayIntentBits.GuildMembers,
-    GatewayIntentBits.GuildPresences
-  ],
+  intents: [GatewayIntentBits.Guilds, GatewayIntentBits.DirectMessages, GatewayIntentBits.MessageContent],
   partials: [Partials.Channel],
 });
-
-console.log('Client created, logging in...');
-
-// Add connection event handlers for debugging
-client.on('error', (error) => {
-  logger.error('Discord client error', error);
-});
-
-client.on('warn', (warning) => {
-  console.warn('Discord client warning:', warning);
-});
-
-client.once('ready', () => {
-  console.log(`✅ Bot connected successfully as ${client.user.tag}`);
-});
 client.commands = new Collection();
 
 // simple cooldown map to prevent modal spam: userId -> timestamp of last spend modal
 const spendCooldowns = new Map();
 
-<<<<<<< HEAD
-// Game states are now imported from game-states.js to avoid circular dependencies
-// Re-export for backward compatibility with other modules
-export { hangmanGames, wordleGames, guessGames, combatGames };
-=======
 // Hangman game states: userId -> gameState
 export const hangmanGames = new Map();
 
@@ -134,7 +87,6 @@
 
 // Combat game states: userId -> gameState
 export const combatGames = new Map();
->>>>>>> 62fb8cf8
 
 // Wordle word list
 const wordleWords = ['HOUSE', 'PLANE', 'TIGER', 'BREAD', 'CHAIR', 'SNAKE', 'CLOUD', 'LIGHT', 'MUSIC', 'WATER', 'EARTH', 'STORM', 'FLAME', 'SHARP', 'QUIET', 'BRIGHT', 'DANCE', 'FIELD', 'GRASS', 'HEART', 'KNIFE', 'LARGE', 'MOUSE', 'NIGHT', 'OCEAN', 'PIANO', 'QUICK', 'RIVER', 'SHINE', 'TRUCK', 'WHEAT', 'YOUNG', 'ALARM', 'BEACH', 'CLOCK', 'DRIVE', 'ELBOW', 'FLOUR', 'GHOST', 'HAPPY', 'INDEX', 'JOINT', 'KNOCK', 'LUNCH', 'MIGHT', 'NOISE', 'OCCUR', 'PAINT', 'QUILT', 'ROBOT', 'SHORE', 'THICK', 'UNION', 'VOICE', 'WASTE', 'YIELD', 'ABUSE', 'ADULT', 'AGENT', 'AGREE', 'AHEAD', 'ALARM', 'ALBUM', 'ALERT', 'ALIEN', 'ALIGN', 'ALIKE', 'ALIVE', 'ALLOW', 'ALONE', 'ALONG', 'ALTER', 'AMONG', 'ANGER', 'ANGLE', 'ANGRY', 'APART', 'APPLE', 'APPLY', 'ARENA', 'ARGUE', 'ARISE', 'ARMED', 'ARMOR', 'ARRAY', 'ASIDE', 'ASSET', 'AVOID', 'AWAKE', 'AWARD', 'AWARE', 'BADLY', 'BAKER', 'BASES', 'BASIC', 'BEACH', 'BEGAN', 'BEGIN', 'BEING', 'BELOW', 'BENCH', 'BILLY', 'BIRTH', 'BLACK', 'BLAME', 'BLANK', 'BLIND', 'BLOCK', 'BLOOD', 'BOARD', 'BOOST', 'BOOTH', 'BOUND', 'BRAIN', 'BRAND', 'BRASS', 'BRAVE', 'BREAD', 'BREAK', 'BREED', 'BRIEF', 'BRING', 'BROAD', 'BROKE', 'BROWN', 'BUILD', 'BUILT', 'BUYER', 'CABLE', 'CALIF', 'CARRY', 'CATCH', 'CAUSE', 'CHAIN', 'CHAIR', 'CHAOS', 'CHARM', 'CHART', 'CHASE', 'CHEAP', 'CHECK', 'CHEST', 'CHIEF', 'CHILD', 'CHINA', 'CHOSE', 'CIVIL', 'CLAIM', 'CLASS', 'CLEAN', 'CLEAR', 'CLICK', 'CLIMB', 'CLOCK', 'CLOSE', 'CLOUD', 'COACH', 'COAST', 'COULD', 'COUNT', 'COURT', 'COVER', 'CRAFT', 'CRASH', 'CRAZY', 'CREAM', 'CRIME', 'CROSS', 'CROWD', 'CROWN', 'CRUDE', 'CURVE', 'CYCLE', 'DAILY', 'DANCE', 'DATED', 'DEALT', 'DEATH', 'DEBUT', 'DELAY', 'DEPTH', 'DOING', 'DOUBT', 'DOZEN', 'DRAFT', 'DRAMA', 'DRANK', 'DREAM', 'DRESS', 'DRILL', 'DRINK', 'DRIVE', 'DROVE', 'DYING', 'EAGER', 'EARLY', 'EARTH', 'EIGHT', 'ELITE', 'EMPTY', 'ENEMY', 'ENJOY', 'ENTER', 'ENTRY', 'EQUAL', 'ERROR', 'EVENT', 'EVERY', 'EXACT', 'EXIST', 'EXTRA', 'FAITH', 'FALSE', 'FAULT', 'FIBER', 'FIELD', 'FIFTH', 'FIFTY', 'FIGHT', 'FINAL', 'FIRST', 'FIXED', 'FLASH', 'FLEET', 'FLOOR', 'FLUID', 'FOCUS', 'FORCE', 'FORTH', 'FORTY', 'FORUM', 'FOUND', 'FRAME', 'FRANK', 'FRAUD', 'FRESH', 'FRONT', 'FRUIT', 'FULLY', 'FUNNY', 'GIANT', 'GIVEN', 'GLASS', 'GLOBE', 'GOING', 'GRACE', 'GRADE', 'GRAND', 'GRANT', 'GRASS', 'GRAVE', 'GREAT', 'GREEN', 'GROSS', 'GROUP', 'GROWN', 'GUARD', 'GUESS', 'GUEST', 'GUIDE', 'HAPPY', 'HARRY', 'HEART', 'HEAVY', 'HENCE', 'HENRY', 'HORSE', 'HOTEL', 'HOUSE', 'HUMAN', 'HURRY', 'IMAGE', 'INDEX', 'INNER', 'INPUT', 'ISSUE', 'JAPAN', 'JIMMY', 'JOINT', 'JONES', 'JUDGE', 'KNOWN', 'LABEL', 'LARGE', 'LASER', 'LATER', 'LAUGH', 'LAYER', 'LEARN', 'LEASE', 'LEAST', 'LEAVE', 'LEGAL', 'LEVEL', 'LEWIS', 'LIGHT', 'LIMIT', 'LINKS', 'LIVES', 'LOCAL', 'LOOSE', 'LOWER', 'LUCKY', 'LUNCH', 'LYING', 'MAGIC', 'MAJOR', 'MAKER', 'MARCH', 'MARIA', 'MATCH', 'MAYBE', 'MAYOR', 'MEANT', 'MEDAL', 'MEDIA', 'METAL', 'MIGHT', 'MINOR', 'MINUS', 'MIXED', 'MODEL', 'MONEY', 'MONTH', 'MORAL', 'MOTOR', 'MOUNT', 'MOUSE', 'MOUTH', 'MOVED', 'MOVIE', 'MUSIC', 'NEEDS', 'NEVER', 'NEWLY', 'NIGHT', 'NOISE', 'NORTH', 'NOTED', 'NOVEL', 'NURSE', 'OCCUR', 'OCEAN', 'OFFER', 'OFTEN', 'ORDER', 'OTHER', 'OUGHT', 'PAINT', 'PANEL', 'PAPER', 'PARTY', 'PEACE', 'PETER', 'PHASE', 'PHONE', 'PHOTO', 'PIANO', 'PIECE', 'PILOT', 'PITCH', 'PLACE', 'PLAIN', 'PLANE', 'PLANT', 'PLATE', 'PLAYS', 'PLENT', 'PLOTS', 'POEMS', 'POINT', 'POUND', 'POWER', 'PRESS', 'PRICE', 'PRIDE', 'PRIME', 'PRINT', 'PRIOR', 'PRIZE', 'PROOF', 'PROUD', 'PROVE', 'QUEEN', 'QUICK', 'QUIET', 'QUITE', 'RADIO', 'RAISE', 'RANGE', 'RAPID', 'RATIO', 'REACH', 'READY', 'REALM', 'REBEL', 'REFER', 'RELAX', 'REMARK', 'REMIND', 'REMOVE', 'RENDER', 'RENEW', 'RENTAL', 'REPAIR', 'REPEAT', 'REPLACE', 'REPORT', 'RESIST', 'RESOURCE', 'RESPONSE', 'RESULT', 'RETAIN', 'RETIRE', 'RETURN', 'REVEAL', 'REVIEW', 'REWARD', 'RIDER', 'RIDGE', 'RIGHT', 'RIGID', 'RING', 'RISE', 'RISK', 'RIVER', 'ROAD', 'ROBOT', 'ROGER', 'ROMAN', 'ROUGH', 'ROUND', 'ROUTE', 'ROYAL', 'RURAL', 'SCALE', 'SCENE', 'SCOPE', 'SCORE', 'SENSE', 'SERVE', 'SEVEN', 'SHALL', 'SHAPE', 'SHARE', 'SHARP', 'SHEET', 'SHELF', 'SHELL', 'SHIFT', 'SHINE', 'SHIRT', 'SHOCK', 'SHOOT', 'SHORT', 'SHOWN', 'SIDES', 'SIGHT', 'SILVER', 'SIMILAR', 'SIMPLE', 'SIXTH', 'SIXTY', 'SIZED', 'SKILL', 'SLEEP', 'SLIDE', 'SMALL', 'SMART', 'SMILE', 'SMITH', 'SMOKE', 'SNAKE', 'SOLID', 'SOLVE', 'SORRY', 'SOUND', 'SOUTH', 'SPACE', 'SPARE', 'SPEAK', 'SPEED', 'SPEND', 'SPENT', 'SPLIT', 'SPOKE', 'STAGE', 'STAKE', 'STAND', 'START', 'STATE', 'STEAM', 'STEEL', 'STEEP', 'STICK', 'STILL', 'STOCK', 'STONE', 'STOOD', 'STORE', 'STORM', 'STORY', 'STRIP', 'STUCK', 'STUDY', 'STUFF', 'STYLE', 'SUGAR', 'SUITE', 'SUPER', 'SWEET', 'TABLE', 'TAKEN', 'TASTE', 'TAXES', 'TEACH', 'TEETH', 'TERRY', 'TEXAS', 'THANK', 'THEFT', 'THEIR', 'THEME', 'THERE', 'THESE', 'THICK', 'THING', 'THINK', 'THIRD', 'THOSE', 'THREE', 'THREW', 'THROW', 'THUMB', 'TIGER', 'TIGHT', 'TIRED', 'TITLE', 'TODAY', 'TOKEN', 'TOPIC', 'TOTAL', 'TOUCH', 'TOUGH', 'TOWER', 'TRACK', 'TRADE', 'TRAIN', 'TREAT', 'TREND', 'TRIAL', 'TRIBE', 'TRICK', 'TRIED', 'TRIES', 'TRUCK', 'TRULY', 'TRUNK', 'TRUST', 'TRUTH', 'TWICE', 'TWIST', 'TYLER', 'UNION', 'UNITY', 'UNTIL', 'UPPER', 'UPSET', 'URBAN', 'USAGE', 'USUAL', 'VALUE', 'VIDEO', 'VIRUS', 'VISIT', 'VITAL', 'VOCAL', 'VOICE', 'WASTE', 'WATCH', 'WATER', 'WAVE', 'WHEEL', 'WHERE', 'WHICH', 'WHILE', 'WHITE', 'WHOLE', 'WINNER', 'WINTER', 'WOMAN', 'WOMEN', 'WORLD', 'WORRY', 'WORSE', 'WORST', 'WORTH', 'WOULD', 'WRITE', 'WRONG', 'WROTE', 'YOUNG', 'YOURS', 'YOUTH'];
@@ -150,38 +102,12 @@
   }
 }
 
-<<<<<<< HEAD
-client.once('clientReady', () => {
-  console.log(`✅ BOT STARTED SUCCESSFULLY!`);
-  console.log(`🤖 Connected as: ${client.user.tag}`);
-  console.log(`🌐 Servers: ${client.guilds.cache.size}`);
-  console.log(`👥 Users: ${client.guilds.cache.reduce((total, guild) => total + guild.memberCount, 0)}`);
-
-  // Only try to use logger if it's working
-  try {
-    logger.success(`Bot started successfully as ${client.user.tag}`, {
-      guilds: client.guilds.cache.size,
-      users: client.guilds.cache.reduce((total, guild) => total + guild.memberCount, 0)
-    });
-  } catch (error) {
-    console.log('⚠️ Logger not available, but bot is working!');
-  }
-=======
 client.once('ready', () => {
   logger.success(`Bot started successfully as ${client.user.tag}`, {
     guilds: client.guilds.cache.size,
     users: client.guilds.cache.reduce((total, guild) => total + guild.memberCount, 0)
   });
->>>>>>> 62fb8cf8
 });
-
-// Add connection timeout as fallback
-setTimeout(() => {
-  if (!client.isReady()) {
-    console.log('⚠️ Connection timeout - bot may still be connecting...');
-    console.log('🔄 Current status:', client.ws.status);
-  }
-}, 10000); // 10 second timeout
 
 client.on('interactionCreate', async interaction => {
   try {
